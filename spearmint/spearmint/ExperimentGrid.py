--- conflicted
+++ resolved
@@ -175,14 +175,8 @@
         self.proc_ids = jobs['proc_ids']
         try:
             self.mini_batch_i = jobs['mini_batch_i']
-<<<<<<< HEAD
-        except:
+        except Exception as e:
             print("Mini batch i not saved in the expt-grid.pkl file, using 0.")
-=======
-        except Exception as e:
-            print(e)
-            print("Using mini batch 0")
->>>>>>> 519e8b8f
             self.mini_batch_i = 0
 
     def _save_jobs(self):
